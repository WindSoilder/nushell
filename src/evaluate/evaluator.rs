--- conflicted
+++ resolved
@@ -1,11 +1,7 @@
 use crate::data::base::Block;
 use crate::errors::ArgumentError;
-<<<<<<< HEAD
+use crate::evaluate::operator::apply_operator;
 use crate::parser::hir::path::{ColumnPath, UnspannedPathMember};
-=======
-use crate::evaluate::operator::apply_operator;
-use crate::parser::hir::path::{ColumnPath, RawPathMember};
->>>>>>> 70d63e34
 use crate::parser::{
     hir::{self, Expression, RawExpression},
     CommandRegistry,
@@ -76,13 +72,8 @@
 
             trace!("left={:?} right={:?}", left.value, right.value);
 
-<<<<<<< HEAD
-            match left.compare(binary.op(), &right) {
-                Ok(result) => Ok(UntaggedValue::boolean(result).into_value(tag)),
-=======
-            match apply_operator(binary.op(), &*left, &*right) {
-                Ok(result) => Ok(result.tagged(tag)),
->>>>>>> 70d63e34
+            match apply_operator(binary.op(), &left, &right) {
+                Ok(result) => Ok(result.into_value(tag)),
                 Err((left_type, right_type)) => Err(ShellError::coerce_error(
                     left_type.spanned(binary.left().span),
                     right_type.spanned(binary.right().span),
