--- conflicted
+++ resolved
@@ -2,11 +2,7 @@
 use crossterm::{cursor, terminal, Attribute, RawScreen};
 use indexmap::IndexMap;
 use nu::{
-<<<<<<< HEAD
-    serve_plugin, CallInfo, NamedType, Plugin, ShellError, Signature, SpanSource, Spanned, Value,
-=======
-    serve_plugin, CallInfo, CommandConfig, NamedType, Plugin, ShellError, SpanSource, Tagged, Value,
->>>>>>> 600f0f3a
+    serve_plugin, CallInfo, NamedType, Plugin, ShellError, Signature, SpanSource, Tagged, Value,
 };
 use pretty_hex::*;
 
