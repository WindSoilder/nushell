--- conflicted
+++ resolved
@@ -36,17 +36,10 @@
         let metadata = input.metadata();
 
         match input {
-<<<<<<< HEAD
             PipelineDataBody::Empty => Ok(PipelineData::empty()),
             PipelineDataBody::Value(Value::Range { .. }, ..)
             | PipelineDataBody::Value(Value::List { .. }, ..)
             | PipelineDataBody::ListStream { .. } => Ok(input
-=======
-            PipelineData::Empty => Ok(PipelineData::empty()),
-            PipelineData::Value(Value::Range { .. }, ..)
-            | PipelineData::Value(Value::List { .. }, ..)
-            | PipelineData::ListStream { .. } => Ok(input
->>>>>>> 1274d1f7
                 .into_iter()
                 .map(move |x| Value::record(record! { name.clone() => x }, span))
                 .into_pipeline_data_with_metadata(span, engine_state.signals().clone(), metadata)),
@@ -55,8 +48,10 @@
                 span,
             )
             .into_pipeline_data_with_metadata(metadata)),
-            PipelineDataBody::Value(input, ..) => Ok(Value::record(record! { name => input }, span)
-                .into_pipeline_data_with_metadata(metadata)),
+            PipelineDataBody::Value(input, ..) => {
+                Ok(Value::record(record! { name => input }, span)
+                    .into_pipeline_data_with_metadata(metadata))
+            }
         }
     }
 
